--- conflicted
+++ resolved
@@ -265,7 +265,7 @@
     return merged_dict
 
 
-DATA_FILE_ADDITIONAL_ATTRIBUTES=["name","data_builder","created_by","seed_data","file_path"]
+DATA_FILE_ADDITIONAL_ATTRIBUTES=["name","file_path"]
 
 # pylint: disable=broad-exception-caught
 def read_data_file(file_path: str):
@@ -289,12 +289,8 @@
                 "name": task_name,
                 "data_builder": data_builder,
                 "created_by": created_by,
-<<<<<<< HEAD
                 "seed_examples": seed_examples,
-=======
-                "seed_data": seed_data,
                 "file_path": file_path
->>>>>>> 7d40c736
             },
             **contents,
         }
