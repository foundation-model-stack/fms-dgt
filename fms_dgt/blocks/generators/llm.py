"""
MIT License

Copyright (c) 2020 EleutherAI

Permission is hereby granted, free of charge, to any person obtaining a copy of this software and associated documentation files (the "Software"), to deal in the Software without restriction, including without limitation the rights to use, copy, modify, merge, publish, distribute, sublicense, and/or sell copies of the Software, and to permit persons to whom the Software is furnished to do so, subject to the following conditions:

The above copyright notice and this permission notice shall be included in all copies or substantial portions of the Software.

THE SOFTWARE IS PROVIDED "AS IS", WITHOUT WARRANTY OF ANY KIND, EXPRESS OR IMPLIED, INCLUDING BUT NOT LIMITED TO THE WARRANTIES OF MERCHANTABILITY, FITNESS FOR A PARTICULAR PURPOSE AND NONINFRINGEMENT. IN NO EVENT SHALL THE AUTHORS OR COPYRIGHT HOLDERS BE LIABLE FOR ANY CLAIM, DAMAGES OR OTHER LIABILITY, WHETHER IN AN ACTION OF CONTRACT, TORT OR OTHERWISE, ARISING FROM, OUT OF OR IN CONNECTION WITH THE SOFTWARE OR THE USE OR OTHER DEALINGS IN THE SOFTWARE.
"""

# Standard
from dataclasses import dataclass
from typing import Any, Dict, Iterable, List, Optional, Union
import abc
import hashlib
import json
import os

# Third Party
from sqlitedict import SqliteDict
from tqdm import tqdm

# Local
from fms_dgt.base.block import DATASET_TYPE, BaseBlock, BaseBlockData
from fms_dgt.utils import sdg_logger

MODEL_ID_OR_PATH = "model_id_or_path"


@dataclass
class LMBlockData(BaseBlockData):
    """Captures data needed to run instances of LMGenerator"""

    prompt: str
    gen_kwargs: Optional[Dict] = None
    continuation: Optional[str] = None
    result: Optional[str] = None
    addtl: Optional[Any] = None

    def __post_init__(self):
        if self.gen_kwargs is None:
            self.gen_kwargs = dict()


class LMGenerator(BaseBlock):
    """Class for LLM Generators"""

    DATA_TYPE: LMBlockData = LMBlockData

    GENERATE = "generate"
    LOGLIKELIHOOD = "loglikelihood"

    def __init__(
        self,
        model_id_or_path: str = None,
        decoding_method: str = "sample",
        truncate: bool = False,
        max_new_tokens: int = None,
        min_new_tokens: int = None,
        max_length: int = 2049,
        random_seed: int = None,
        stop_sequences: List[str] = None,
        temperature: float = None,
        batch_size: int = None,
        auto_chat_template: Optional[Union[bool, Dict]] = False,
        **kwargs: Any,
    ):
        super().__init__(**kwargs)

        self._rank = 0
        self.cache_hook = CacheHook(None)

        self.model_id_or_path: str = model_id_or_path
        assert (
            self.model_id_or_path is not None
        ), f"Must specify model for Generator {self.name}"

        self._decoding_method = decoding_method
        self._truncate = truncate
        self._max_new_tokens = max_new_tokens
        self._min_new_tokens = min_new_tokens
        self._max_length = max_length
        self._random_seed = random_seed
        self._stop_sequences = stop_sequences
        self._temperature = temperature
        self._batch_size = batch_size

        cfg_kwargs = dict()
        for k, v in {
            "decoding_method": self._decoding_method,
            "max_new_tokens": self._max_new_tokens,
            "min_new_tokens": self._min_new_tokens,
            "random_seed": self._random_seed,
            "stop_sequences": self._stop_sequences,
            "temperature": self._temperature,
        }.items():
            if v is not None:
                cfg_kwargs[k] = v

        self._base_kwargs = cfg_kwargs

        self._chat_template = None
        if auto_chat_template:

            if auto_chat_template is True:
                auto_chat_template = dict()
            assert isinstance(
                auto_chat_template, dict
            ), f"'auto_chat_template' must either be boolean or dictionary, instead got '{auto_chat_template}' with type {type(auto_chat_template)}"

            self._auto_chat_template_params = {"tokenize": False, **auto_chat_template}

            try:
                # Third Party
                from transformers import AutoTokenizer
            except ModuleNotFoundError:
                raise ModuleNotFoundError(
                    "In order to enable 'auto_chat_template', ",
                    "please install transformers via `pip install transformers`",
                )
            self._chat_template = AutoTokenizer.from_pretrained(model_id_or_path)

    @property
    def rank(self):
        # used in the case of parallelism. Hardcoded to
        # ensure no errors arise using API models which do
        # not support multi-device parallelism nor expect it.
        return self._rank

    @property
    def max_length(self) -> int:
        # Note: the OpenAI API supports up to 2049 tokens, with the first token being the first input token
        return self._max_length

    @property
    def batch_size(self) -> int:
        return self._batch_size

    @property
    def random_seed(self) -> int:
        return self._random_seed

    def update_instance_with_result(
        self,
        method: str,
        res: Any,
        instance: LMBlockData,
        until: Optional[List[str]] = None,
        additional: Optional[dict[str, Any]] = None,
    ):
        if until is not None and type(res) == str:
            for term in until:
                if len(term) > 0:
                    res = res.split(term)[0]
        instance.result = res
        instance.additional = additional
        self.cache_hook.add_partial(method, instance, res)

    @abc.abstractmethod
    def generate_batch(
        self, requests: List[LMBlockData], **kwargs: Union[str, Dict]
    ) -> None:
        pass

    @abc.abstractmethod
    def loglikelihood_batch(
        self, requests: List[LMBlockData], disable_tqdm: bool = False
    ) -> None:
        pass

    def set_cache_hook(self, cache_hook) -> None:
        self.cache_hook = cache_hook

    def execute(
        self,
        inputs: Iterable[LMBlockData],
        *,
<<<<<<< HEAD
        arg_fields: Optional[List[str]] = None,
        kwarg_fields: Optional[List[str]] = None,
        result_field: Optional[str] = None,
        additional_field: Optional[str] = None,
=======
>>>>>>> 72d43cc1
        method: str = GENERATE,
        **kwargs: Any,
    ):

        instances = self._adjust_prompts(inputs, method)

        if method == self.GENERATE:
            self.generate_batch(instances, **kwargs)
        elif method == self.LOGLIKELIHOOD:
            self.loglikelihood_batch(instances, **kwargs)
        else:
            err_str = (
                f"Unhandled method type: {method}"
                if method is not None
                else f"Must set 'method' kwarg to '{self.GENERATE}' or '{self.LOGLIKELIHOOD}'"
            )
            raise ValueError(err_str)

<<<<<<< HEAD
        outputs = []
        for inst in instances:
            self.write_result(
                inst.data,
                inst.result,
                result_field,
                additional=inst.additional,
                additional_field=additional_field,
            )
            outputs.append(inst.data)
=======
        return instances
>>>>>>> 72d43cc1

    def _adjust_prompts(self, inputs: Iterable[LMBlockData], method: str) -> Dict:

        assert method in [
            self.GENERATE,
            self.LOGLIKELIHOOD,
        ], f"'method' value should be one of [{self.GENERATE}, {self.LOGLIKELIHOOD}], instead it was given as {method}"

        adj_inputs = []
        for inp in inputs:
            # double check that model specified in kwargs (if it is specified in kwargs) matches model defined for chat template
            if (
                method == self.GENERATE
                and self._chat_template is not None
                and (
                    inp.gen_kwargs.get(MODEL_ID_OR_PATH, self.model_id_or_path)
                    == self.model_id_or_path
                )
            ):

                assert type(inp.prompt) in [
                    list,
                    str,
                ], f"Prompt must be given as either List[Dict] or str, but was instead given as {type(inp.prompt)}"

                if type(inp.prompt) == str:
                    inp.prompt = [{"role": "user", "content": inp.prompt}]

                inp.prompt = self._chat_template.apply_chat_template(
                    inp.prompt, **self._auto_chat_template_params
                )

            adj_inputs.append(inp)

        return adj_inputs

    def init_model(self, *args: Any, **kwargs: Any):
        pass

    def release_model(self):
        pass

    def close(self):
        self.release_model()


### SQLite-based caching of LM responses
def hash_args(attr, request: LMBlockData):
    dat = json.dumps([attr] + [request.prompt, request.gen_kwargs])
    return hashlib.sha256(dat.encode("utf-8")).hexdigest()


class CacheHook:
    def __init__(self, cachinglm) -> None:
        if cachinglm is None:
            self.dbdict = None
            return

        self.dbdict: SqliteDict = cachinglm.dbdict

    def add_partial(self, attr, req, res) -> None:
        if self.dbdict is None:
            return
        hsh = hash_args(attr, req)
        self.dbdict[hsh] = res


class CachingLM:
    def __init__(self, lm: LMGenerator, cache_db) -> None:
        """LM wrapper that returns cached results if they exist, and uses the underlying LM if not.

        :param lm: LM
            Underlying LM
        :param cache_db: str
            Path to cache db
        """
        self.lm = lm
        self.cache_db = cache_db
        if os.path.dirname(cache_db):
            os.makedirs(os.path.dirname(cache_db), exist_ok=True)
        self.dbdict = SqliteDict(cache_db, autocommit=True)

        # add hook to lm
        self.lm.set_cache_hook(self.get_cache_hook())

        self.dbdict

    def __getattr__(self, attr):
        lm_attr = getattr(self.lm, attr)

        if not callable(lm_attr):
            return lm_attr
        elif attr in ["init_model", "release_model", "close"]:
            return lm_attr

        def fn(requests: List[LMBlockData]):
            res = []
            remaining_reqs: List[LMBlockData] = []
            warned = False
            # figure out which ones are cached and which ones are new
            sdg_logger.info(
                "Loading '%s' responses from cache '%s' where possible...",
                attr,
                self.cache_db,
            )
            for req in tqdm(requests, desc="Checking cached requests"):
                hsh = hash_args(attr, req)
                if (
                    attr == "generate_batch"
                    and req.gen_kwargs.get("decoding_method", None) == "sample"
                ):
                    # when we are doing non-greedy generation, don't use the cache
                    # (else every "randomly sampled" generation would be identical for repeats > 1).
                    if not warned:
                        sdg_logger.warning(
                            "Arguments to lm.generate_batch() '%s' include non-deterministic "
                            "sampling. Caching will not be performed for such requests.",
                            req.gen_kwargs,
                        )
                        warned = True
                    res.append(None)
                    remaining_reqs.append(req)
                elif hsh in self.dbdict:
                    ob = self.dbdict[hsh]
                    assert ob is not None
                    res.append(ob)
                else:
                    res.append(None)
                    remaining_reqs.append(req)

            sdg_logger.info(
                "Cached requests: %s, Requests remaining: %s",
                len(requests) - len(remaining_reqs),
                len(remaining_reqs),
            )

            # actually run the LM on the requests that do not have cached results
            getattr(self.lm, attr)(remaining_reqs)

            # stick the new ones back into the list and also cache any of the new ones
            resptr = 0
            for req in remaining_reqs:
                while res[resptr] is not None:
                    resptr += 1

                res[resptr] = req.result

                # caching
                hsh = hash_args(attr, req)
                self.dbdict[hsh] = req.result
            self.dbdict.commit()

            # now we store result
            for req, req_res in zip(requests, res):
                req.result = req_res

        return fn

    def __call__(self, *args: Any, **kwargs: Any) -> Any:
        return self.execute(*args, **kwargs)

    def execute(
        self,
        inputs: DATASET_TYPE,
<<<<<<< HEAD
        arg_fields: Optional[List[str]] = None,
        kwarg_fields: Optional[List[str]] = None,
        result_field: Optional[str] = None,
        additional_field: Optional[str] = None,
=======
>>>>>>> 72d43cc1
        method: str = "generate",
        **kwargs: Any,
    ) -> None:

        # simplify generation here
        instances = self.lm._adjust_prompts(inputs, method)

        if method == self.lm.GENERATE:
            self.generate_batch(
                instances,
                **kwargs,
            )
        elif method == self.lm.LOGLIKELIHOOD:
            self.loglikelihood_batch(
                instances,
                **kwargs,
            )
        else:
            err_str = (
                f"Unhandled method type: {method}"
                if method is not None
                else f"Must set 'method' kwarg to '{self.lm.GENERATE}' or '{self.lm.LOGLIKELIHOOD}'"
            )
            raise ValueError(err_str)

<<<<<<< HEAD
        outputs = []
        for inst in instances:
            self.lm.write_result(
                inst.data,
                inst.result,
                result_field,
                additional=inst.additional,
                additional_field=additional_field,
            )
            outputs.append(inst.data)

        return outputs
=======
        return instances
>>>>>>> 72d43cc1

    def get_cache_hook(self):
        return CacheHook(self)<|MERGE_RESOLUTION|>--- conflicted
+++ resolved
@@ -155,7 +155,7 @@
                 if len(term) > 0:
                     res = res.split(term)[0]
         instance.result = res
-        instance.additional = additional
+        instance.addtl = additional
         self.cache_hook.add_partial(method, instance, res)
 
     @abc.abstractmethod
@@ -177,13 +177,6 @@
         self,
         inputs: Iterable[LMBlockData],
         *,
-<<<<<<< HEAD
-        arg_fields: Optional[List[str]] = None,
-        kwarg_fields: Optional[List[str]] = None,
-        result_field: Optional[str] = None,
-        additional_field: Optional[str] = None,
-=======
->>>>>>> 72d43cc1
         method: str = GENERATE,
         **kwargs: Any,
     ):
@@ -202,20 +195,7 @@
             )
             raise ValueError(err_str)
 
-<<<<<<< HEAD
-        outputs = []
-        for inst in instances:
-            self.write_result(
-                inst.data,
-                inst.result,
-                result_field,
-                additional=inst.additional,
-                additional_field=additional_field,
-            )
-            outputs.append(inst.data)
-=======
         return instances
->>>>>>> 72d43cc1
 
     def _adjust_prompts(self, inputs: Iterable[LMBlockData], method: str) -> Dict:
 
@@ -380,13 +360,6 @@
     def execute(
         self,
         inputs: DATASET_TYPE,
-<<<<<<< HEAD
-        arg_fields: Optional[List[str]] = None,
-        kwarg_fields: Optional[List[str]] = None,
-        result_field: Optional[str] = None,
-        additional_field: Optional[str] = None,
-=======
->>>>>>> 72d43cc1
         method: str = "generate",
         **kwargs: Any,
     ) -> None:
@@ -412,22 +385,7 @@
             )
             raise ValueError(err_str)
 
-<<<<<<< HEAD
-        outputs = []
-        for inst in instances:
-            self.lm.write_result(
-                inst.data,
-                inst.result,
-                result_field,
-                additional=inst.additional,
-                additional_field=additional_field,
-            )
-            outputs.append(inst.data)
-
-        return outputs
-=======
         return instances
->>>>>>> 72d43cc1
 
     def get_cache_hook(self):
         return CacheHook(self)