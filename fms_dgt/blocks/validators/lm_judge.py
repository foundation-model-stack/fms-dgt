--- conflicted
+++ resolved
@@ -34,58 +34,20 @@
 
     def execute(
         self,
-<<<<<<< HEAD
-        inputs: DATASET_TYPE,
-        *,
-        arg_fields: Optional[List[str]] = None,
-        kwarg_fields: Optional[List[str]] = None,
-        result_field: Optional[str] = None,
-        additional_field: Optional[str] = None,
-        lm_arg_fields: Optional[List[str]] = None,
-        lm_kwarg_fields: Optional[List[str]] = None,
-        lm_result_field: Optional[str] = None,
-        lm_additional_field: Optional[str] = None,
-=======
         inputs: Iterable[LMJudgeData],
->>>>>>> 72d43cc1
         **kwargs,
     ):
 
         # simplify generation here
         llm_outputs: List[LMJudgeData] = self._llm_generator(
             inputs,
-<<<<<<< HEAD
-            arg_fields=lm_arg_fields,
-            kwarg_fields=lm_kwarg_fields,
-            result_field=lm_result_field,
-            additional_field=lm_additional_field,
-=======
->>>>>>> 72d43cc1
             **kwargs,
         )
 
         judge_outputs, to_save = [], []
         for llm_output in llm_outputs:
-<<<<<<< HEAD
-            args, kwargs = self.get_args_kwargs(
-                llm_output, arg_fields=arg_fields, kwarg_fields=kwarg_fields
-            )
-            success_func = args[0]
-
-            lm_res = self._llm_generator.get_result(llm_output, lm_result_field)
-            new_result = success_func(lm_res)
-            if new_result or not self._filter_invalids:
-                self.write_result(
-                    llm_output,
-                    new_result,
-                    result_field=result_field,
-                    additional=None,
-                    additional_field=additional_field,
-                )
-=======
             llm_output.is_valid = llm_output.success_func(llm_output.result)
             if llm_output.is_valid or not self._filter_invalids:
->>>>>>> 72d43cc1
                 judge_outputs.append(llm_output)
 
             if not llm_output.is_valid:
