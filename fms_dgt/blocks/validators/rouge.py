--- conflicted
+++ resolved
@@ -51,13 +51,6 @@
         inputs: Iterable[RougeDedupData],
         *,
         context: Optional[List[str]] = None,
-<<<<<<< HEAD
-        arg_fields: Optional[List[str]] = None,
-        kwarg_fields: Optional[List[str]] = None,
-        result_field: Optional[List[str]] = None,
-        additional_field: Optional[List[str]] = None,
-=======
->>>>>>> 72d43cc1
     ):
         """Deduplicator that removes elements of `inputs` that are too rouge-similar. By default it will pick the one that is maximally dissimilar from `context` to keep"""
 
@@ -106,22 +99,10 @@
         for i, (_, is_valid_wrt_context, new_tokens, inp) in enumerate(ranked_inputs):
             # only check against elements we've already added
             check_against = all_tokens[:i]
-<<<<<<< HEAD
-            res = self._validate(new_tokens, check_against) and is_valid_wrt_context
-            if res or not self._filter_invalids:
-                self.write_result(
-                    inp,
-                    res,
-                    result_field,
-                    additional=None,
-                    additional_field=additional_field,
-                )
-=======
             inp.is_valid = (
                 self._validate(new_tokens, check_against) and is_valid_wrt_context
             )
             if inp.is_valid or not self._filter_invalids:
->>>>>>> 72d43cc1
                 outputs.append(inp)
 
             if not inp.is_valid:
