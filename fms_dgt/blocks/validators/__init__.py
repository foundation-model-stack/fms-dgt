# Standard
from abc import abstractmethod
from typing import Any, Iterable, Optional

# Third Party
from pydantic.dataclasses import dataclass

# Local
from fms_dgt.base.block import BaseBlock, BaseBlockData
from fms_dgt.constants import DATASET_TYPE


@dataclass
class BaseValidatorBlockData(BaseBlockData):
    """Default class for base validator data"""

    is_valid: Optional[bool] = None


class BaseValidatorBlock(BaseBlock):
    def __init__(
        self,
        filter: Optional[bool] = False,
        **kwargs: Any,
    ) -> None:
        """Initialize a block that validates (and possibly filters) its input.

        Parameters:
            filter (Optional[bool]): Whether to filter out invalid values from the list.
            kwargs (Any): Additional keyword arguments to pass to the base class.
        """
        super().__init__(**kwargs)
        self._filter_invalids = filter

    def execute(
<<<<<<< HEAD
        self,
        inputs: DATASET_TYPE,
        *,
        arg_fields: Optional[List[str]] = None,
        kwarg_fields: Optional[List[str]] = None,
        result_field: Optional[List[str]] = None,
        additional_field: Optional[str] = None,
=======
        self, inputs: Iterable[BaseValidatorBlockData], *args, **kwargs
>>>>>>> 72d43cc1
    ) -> DATASET_TYPE:
        """The execute function is the primary interface to a Block. For validator blocks, the implementation differs from BaseBlock in that the result is always a boolean value indicating whether the validation succeeded or failed. In addition, the validator block can optionally filter out invalid inputs that would return False instead of writing the result to the input.

        Args:
            inputs (BLOCK_INPUT_TYPE): A block operates over a logical iterable
                of rows with named columns (see BLOCK_INPUT_TYPE)

        Kwargs:
            input_map (Optional[Union[List, Dict]], optional): A mapping of field names from input objects to internal objects.
            output_map (Optional[Union[List, Dict]], optional): A mapping of field names from internal objects to output objects.
            **kwargs: Additional keyword args that may be passed to the derived
                block's generate function

        Returns:
            DATASET_TYPE: Input dataset with results added (possibly filtered to remove any invalid inputs)
        """
        outputs, to_save = [], []
        for x in inputs:
<<<<<<< HEAD
            inp_args, inp_kwargs = self.get_args_kwargs(x, arg_fields, kwarg_fields)
            res = self._validate(*inp_args, **inp_kwargs)
            if res or not self._filter_invalids:
                self.write_result(
                    x,
                    res,
                    result_field,
                    additional=None,
                    additional_field=additional_field,
                )
=======
            x.is_valid = self._validate(x)
            if x.is_valid or not self._filter_invalids:
>>>>>>> 72d43cc1
                outputs.append(x)
            if not x.is_valid:
                to_save.append(x)
        self.save_data(to_save)
        return outputs

    @abstractmethod
    def _validate(self, *args: Any, **kwargs: Any) -> bool:
        """Derived validators must implement _validate with their core logic. This function should return True or False to reflect whether an input was valid or not"""<|MERGE_RESOLUTION|>--- conflicted
+++ resolved
@@ -33,17 +33,7 @@
         self._filter_invalids = filter
 
     def execute(
-<<<<<<< HEAD
-        self,
-        inputs: DATASET_TYPE,
-        *,
-        arg_fields: Optional[List[str]] = None,
-        kwarg_fields: Optional[List[str]] = None,
-        result_field: Optional[List[str]] = None,
-        additional_field: Optional[str] = None,
-=======
         self, inputs: Iterable[BaseValidatorBlockData], *args, **kwargs
->>>>>>> 72d43cc1
     ) -> DATASET_TYPE:
         """The execute function is the primary interface to a Block. For validator blocks, the implementation differs from BaseBlock in that the result is always a boolean value indicating whether the validation succeeded or failed. In addition, the validator block can optionally filter out invalid inputs that would return False instead of writing the result to the input.
 
@@ -62,21 +52,8 @@
         """
         outputs, to_save = [], []
         for x in inputs:
-<<<<<<< HEAD
-            inp_args, inp_kwargs = self.get_args_kwargs(x, arg_fields, kwarg_fields)
-            res = self._validate(*inp_args, **inp_kwargs)
-            if res or not self._filter_invalids:
-                self.write_result(
-                    x,
-                    res,
-                    result_field,
-                    additional=None,
-                    additional_field=additional_field,
-                )
-=======
             x.is_valid = self._validate(x)
             if x.is_valid or not self._filter_invalids:
->>>>>>> 72d43cc1
                 outputs.append(x)
             if not x.is_valid:
                 to_save.append(x)
