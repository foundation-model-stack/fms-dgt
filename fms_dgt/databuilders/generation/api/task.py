# Standard
from dataclasses import asdict, dataclass
from typing import Any, Dict, List
import copy
import json
import random

# Local
from fms_dgt.base.task import SdgData, SdgTask, SdgTaskConfig


@dataclass
class ApiSdgTaskConfig(SdgTaskConfig):
    task_instruction: str = None
    api_specifications: Dict = None
    exclude_api_groups: List[str] = None
    min_func_count: int = 1
    max_func_count: int = 1
    check_arg_question_overlap: bool = True
    intent_only: bool = False
    single_function: bool = False
    require_nested: bool = False


@dataclass
class ApiSdgData(SdgData):
    """This class is intended to hold the seed / machine generated instruction data"""

    instruction: str
    input: str
    output: str
    positive_functions: List[str]
    seed_api_group: List[str]
    api_specifications: dict
    func_count_bounds: List[int]
    check_arg_question_overlap: bool
    intent_only: bool
    single_function: bool
    require_nested: bool
    allow_subset: bool

    def make_clear_copy(self):
        new_instr: ApiSdgData = copy.copy(self)
        (
            new_instr.input,
            new_instr.output,
            new_instr.positive_functions,
            new_instr.seed_api_group,
            new_instr.api_specifications,
        ) = (None, None, None, None, None)
        return new_instr

    def to_dict(self):
        output = asdict(self)
        output["api_specifications"] = None
        return output


class ApiSdgTask(SdgTask):
    """This class is intended to hold general task information"""

    INPUT_DATA_TYPE = ApiSdgData
    OUTPUT_DATA_TYPE = ApiSdgData
    CONFIG_TYPE = ApiSdgTaskConfig

    def __init__(
        self,
<<<<<<< HEAD
        *args: Any,
=======
        task_instruction: str = None,
        api_specifications: Dict = None,
        exclude_api_groups: List[str] = None,
        min_func_count: int = 1,
        max_func_count: int = 1,
        check_arg_question_overlap: bool = True,
        intent_only: bool = False,
        single_function: bool = False,
        require_nested: bool = False,
        allow_subset: bool = False,
>>>>>>> c9c85384
        **kwargs: Any,
    ):
        super().__init__(*args, **kwargs)

        self.all_api_specifications = {
            k: v
            for k, v in self.config.api_specifications.items()
            if (not self.config.exclude_api_groups)
            or k not in self.config.exclude_api_groups
        }
<<<<<<< HEAD
        self._api_specs_w_exclusions = self.config.api_specifications
        self._min_func_count = self.config.min_func_count
        self._max_func_count = self.config.max_func_count
        self._check_arg_question_overlap = self.config.check_arg_question_overlap
        self._intent_only = self.config.intent_only
        self._single_function = self.config.single_function
        self._require_nested = self.config.require_nested
        self._task_instruction = self.config.task_instruction

    @property
    def config(self) -> CONFIG_TYPE:
        return self._config
=======
        self._api_specs_w_exclusions = api_specifications
        self._min_func_count = min_func_count
        self._max_func_count = max_func_count
        self._check_arg_question_overlap = check_arg_question_overlap
        self._intent_only = intent_only
        self._single_function = single_function
        self._require_nested = require_nested
        self._task_instruction = task_instruction
        self._allow_subset = allow_subset
>>>>>>> c9c85384

    def instantiate_input_example(self, **kwargs: Any):
        return self.INPUT_DATA_TYPE(
            task_name=self.name,
            api_specifications=self._api_specs_w_exclusions[
                kwargs.get("seed_api_group")
            ],
            seed_api_group=kwargs.get("seed_api_group"),
            positive_functions=kwargs.get("positive_functions"),
            instruction=self._task_instruction,
            func_count_bounds=[self._min_func_count, self._max_func_count],
            allow_subset=self._allow_subset,
            check_arg_question_overlap=self._check_arg_question_overlap,
            intent_only=self._intent_only,
            single_function=self._single_function,
            require_nested=self._require_nested,
            input=kwargs.get("input"),
            output=kwargs.get("output"),
        )

    def instantiate_output_example(self, **kwargs: Any):
        kwargs.pop("api_specifications", None)
        return self.OUTPUT_DATA_TYPE(
            api_specifications=self._api_specs_w_exclusions[
                kwargs.get("seed_api_group")
            ],
            **kwargs,
        )

    def instantiate_instruction(self, data: ApiSdgData):
        keep_apis = (
            random.sample(
                list(data.api_specifications.keys()),
                k=min(len(data.api_specifications), 10),
            )
            + data.positive_functions
        )
        random.shuffle(keep_apis)
        data_copy = copy.copy(data)
        # data_copy.api_specifications = {
        #     k: data.api_specifications[k] for k in keep_apis
        # }
        data_copy.api_specifications = "\n".join(
            [json.dumps(data.api_specifications[k]) for k in keep_apis]
        )
        return super().instantiate_instruction(data_copy)<|MERGE_RESOLUTION|>--- conflicted
+++ resolved
@@ -20,6 +20,7 @@
     intent_only: bool = False
     single_function: bool = False
     require_nested: bool = False
+    allow_subset: bool = False
 
 
 @dataclass
@@ -65,20 +66,7 @@
 
     def __init__(
         self,
-<<<<<<< HEAD
         *args: Any,
-=======
-        task_instruction: str = None,
-        api_specifications: Dict = None,
-        exclude_api_groups: List[str] = None,
-        min_func_count: int = 1,
-        max_func_count: int = 1,
-        check_arg_question_overlap: bool = True,
-        intent_only: bool = False,
-        single_function: bool = False,
-        require_nested: bool = False,
-        allow_subset: bool = False,
->>>>>>> c9c85384
         **kwargs: Any,
     ):
         super().__init__(*args, **kwargs)
@@ -89,7 +77,6 @@
             if (not self.config.exclude_api_groups)
             or k not in self.config.exclude_api_groups
         }
-<<<<<<< HEAD
         self._api_specs_w_exclusions = self.config.api_specifications
         self._min_func_count = self.config.min_func_count
         self._max_func_count = self.config.max_func_count
@@ -98,21 +85,11 @@
         self._single_function = self.config.single_function
         self._require_nested = self.config.require_nested
         self._task_instruction = self.config.task_instruction
+        self._allow_subset = self.config.allow_subset
 
     @property
     def config(self) -> CONFIG_TYPE:
         return self._config
-=======
-        self._api_specs_w_exclusions = api_specifications
-        self._min_func_count = min_func_count
-        self._max_func_count = max_func_count
-        self._check_arg_question_overlap = check_arg_question_overlap
-        self._intent_only = intent_only
-        self._single_function = single_function
-        self._require_nested = require_nested
-        self._task_instruction = task_instruction
-        self._allow_subset = allow_subset
->>>>>>> c9c85384
 
     def instantiate_input_example(self, **kwargs: Any):
         return self.INPUT_DATA_TYPE(
