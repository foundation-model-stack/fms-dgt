# Standard
from typing import Dict, List, Optional
import gc
import json
import os

# Third Party
import ray

# Local
from fms_dgt.base.databuilder import DataBuilder
from fms_dgt.base.registry import get_data_builder
from fms_dgt.base.task_card import TaskRunCard
from fms_dgt.constants import CONFIG_KEY
from fms_dgt.index import DataBuilderIndex
import fms_dgt.utils as utils

sdg_logger = utils.sdg_logger


def generate_data(
    task_kwargs: Dict,
    builder_kwargs: Dict,
    data_paths: Optional[List[str]] = None,
    config_path: Optional[str] = None,
    include_builder_paths: Optional[List[str]] = None,
    build_id: Optional[str] = None,
):
    """Generate data for a set of tasks using their respective data builders

    Args:
        task_kwargs (Dict): A dictionary of keyword arguments to pass to each task.
        builder_kwargs (Dict): A dictionary of keyword arguments to pass to each data builder.
        data_paths (Optional[List[str]], optional): A list of paths to data files.
        config_path (Optional[str], optional): A path to a configuration file.
        include_builder_paths (Optional[List[str]], optional): A list of paths to search for data builders.
        build_id (Optional[str], optional): An ID to associate with all of the tasks executed in this run.
    """
    data_paths = data_paths or []
    builder_overrides = None
    task_overrides = dict()
    if config_path:
        (
            addlt_data_paths,
            builder_overrides,
            task_overrides,
        ) = utils.load_joint_config(config_path)
        data_paths.extend(addlt_data_paths)

    if not data_paths and not config_path:
        raise ValueError(
            f"One of ['data-paths', 'config-path'] must be provided in the arguments"
        )

    data_paths = list(set(data_paths))

    # check data_path first then seed_tasks_path
    # throw an error if both not found
    # pylint: disable=broad-exception-caught,raise-missing-from
    task_inits = []
    for data_path in data_paths:
        if data_path and os.path.exists(data_path):
            for task_init in utils.read_data(data_path):
                task_init = {
                    **task_overrides.get(task_init["task_name"], dict()),
                    **task_init,
                }
                task_inits.append(task_init)
        else:
            raise FileExistsError(f"Error: data path ({data_path}) does not exist.")

    # gather data builders here
    builder_list = [t["data_builder"] for t in task_inits]
    builder_index = DataBuilderIndex(
        include_builder_paths=include_builder_paths,
    )
    builder_names = builder_index.match_builders(builder_list)
    sdg_logger.debug("All builders: %s", builder_names)
    builder_missing = set(
        [
            builder
            for builder in builder_list
            if builder not in builder_names and "*" not in builder
        ]
    )

    if builder_missing:
        missing = ", ".join(builder_missing)
        raise ValueError(f"Builder specifications not found: [{missing}]")

    # load builder configs
    all_builder_cfgs = list(
        builder_index.load_builder_configs(
            builder_names, config_overrides=builder_overrides
        ).items()
    )

<<<<<<< HEAD
    # get execution order for tasks
    task_map = {task_init["task_name"]: task_init for task_init in task_inits}
    # groups in ordering come first, everything else grouped at the end
    task_groups = [task_inits]
    for task_group in task_groups:
        for builder_name, builder_cfg in all_builder_cfgs:

            # we batch together tasks at the level of data builders
            builder_info = builder_index.builder_index[builder_name]
            builder_dir = builder_info.get("builder_dir")
            if isinstance(builder_cfg, tuple):
                _, builder_cfg = builder_cfg
                if builder_cfg is None:
                    continue

            sdg_logger.debug("Builder config for %s: %s", builder_name, builder_cfg)

            all_builder_kwargs = {
                CONFIG_KEY: builder_cfg,
                "task_kwargs": [
                    {
                        # get task card
                        "task_card": TaskRunCard(
                            task_name=task_init.get("task_name"),
                            databuilder_name=task_init.get("data_builder"),
                            task_spec=json.dumps({**task_init, **task_kwargs}),
                            databuilder_spec=json.dumps(
                                utils.load_nested_paths(builder_cfg, builder_dir)
                            ),
                            build_id=build_id,
                        ),
                        # other params
                        **task_kwargs,
                        CONFIG_KEY: task_init,
                    }
                    for task_init in task_group
                    if task_init["data_builder"] == builder_name
                ],
                **builder_kwargs,
            }

            # no nesting of errors
            err = None
            try:
                # first see if databuilder is loaded by default
                data_builder: DataBuilder = get_data_builder(
                    builder_name, **all_builder_kwargs
                )
            except KeyError as e:
                err = e
            if f"Attempted to load data builder '{builder_name}'" in str(err):
                utils.import_builder(builder_dir)
                data_builder: DataBuilder = get_data_builder(
                    builder_name, **all_builder_kwargs
                )
            else:
                raise err

            # TODO: ship this off
            data_builder.execute_tasks()

            # TODO: cleanup
            del data_builder
=======
    for builder_name, builder_cfg in all_builder_cfgs:

        # TODO: data
        """ray.init(address: str | None = None, *, num_cpus: int | None = None, num_gpus: int | None = None, resources: Dict[str, float] | None = None, labels: Dict[str, str] | None = None, object_store_memory: int | None = None, local_mode: bool = False, ignore_reinit_error: bool = False, include_dashboard: bool | None = None, dashboard_host: str = '127.0.0.1', dashboard_port: int | None = None, job_config: ray.job_config.JobConfig = None, configure_logging: bool = True, logging_level: int = 'info', logging_format: str | None = None, logging_config: LoggingConfig | None = None, log_to_driver: bool | None = None, namespace: str | None = None, runtime_env: Dict[str, Any] | RuntimeEnv | None = None, storage: str | None = None, **kwargs)"""
        ray.init()

        # we batch together tasks at the level of data builders
        builder_info = builder_index.builder_index[builder_name]
        builder_dir = builder_info.get("builder_dir")
        if isinstance(builder_cfg, tuple):
            _, builder_cfg = builder_cfg
            if builder_cfg is None:
                continue

        sdg_logger.debug("Builder config for %s: %s", builder_name, builder_cfg)

        all_builder_kwargs = {
            "config": builder_cfg,
            "task_kwargs": [
                {
                    # get task card
                    "task_card": TaskRunCard(
                        task_name=task_init.get("task_name"),
                        databuilder_name=task_init.get("data_builder"),
                        task_spec=json.dumps({**task_init, **task_kwargs}),
                        databuilder_spec=json.dumps(
                            utils.load_nested_paths(builder_cfg, builder_dir)
                        ),
                        build_id=build_id,
                    ),
                    # other params
                    **{**task_init, **task_kwargs},
                }
                for task_init in task_inits
                if task_init["data_builder"] == builder_name
            ],
            **builder_kwargs,
        }

        data_builder: DataBuilder = None
        try:
            # first see if databuilder is loaded by default
            data_builder = get_data_builder(builder_name, **all_builder_kwargs)
        except KeyError as e:
            if f"Attempted to load data builder '{builder_name}'" not in str(e):
                raise e

        if data_builder is None:
            utils.import_builder(builder_dir)
            data_builder = get_data_builder(builder_name, **all_builder_kwargs)

        # ship this off
        data_builder.execute_tasks()

        # cleanup databuilder
        data_builder.close()
        del data_builder

        # cleanup ray
        ray.shutdown()

        gc.collect()
>>>>>>> c9c85384
<|MERGE_RESOLUTION|>--- conflicted
+++ resolved
@@ -95,71 +95,6 @@
         ).items()
     )
 
-<<<<<<< HEAD
-    # get execution order for tasks
-    task_map = {task_init["task_name"]: task_init for task_init in task_inits}
-    # groups in ordering come first, everything else grouped at the end
-    task_groups = [task_inits]
-    for task_group in task_groups:
-        for builder_name, builder_cfg in all_builder_cfgs:
-
-            # we batch together tasks at the level of data builders
-            builder_info = builder_index.builder_index[builder_name]
-            builder_dir = builder_info.get("builder_dir")
-            if isinstance(builder_cfg, tuple):
-                _, builder_cfg = builder_cfg
-                if builder_cfg is None:
-                    continue
-
-            sdg_logger.debug("Builder config for %s: %s", builder_name, builder_cfg)
-
-            all_builder_kwargs = {
-                CONFIG_KEY: builder_cfg,
-                "task_kwargs": [
-                    {
-                        # get task card
-                        "task_card": TaskRunCard(
-                            task_name=task_init.get("task_name"),
-                            databuilder_name=task_init.get("data_builder"),
-                            task_spec=json.dumps({**task_init, **task_kwargs}),
-                            databuilder_spec=json.dumps(
-                                utils.load_nested_paths(builder_cfg, builder_dir)
-                            ),
-                            build_id=build_id,
-                        ),
-                        # other params
-                        **task_kwargs,
-                        CONFIG_KEY: task_init,
-                    }
-                    for task_init in task_group
-                    if task_init["data_builder"] == builder_name
-                ],
-                **builder_kwargs,
-            }
-
-            # no nesting of errors
-            err = None
-            try:
-                # first see if databuilder is loaded by default
-                data_builder: DataBuilder = get_data_builder(
-                    builder_name, **all_builder_kwargs
-                )
-            except KeyError as e:
-                err = e
-            if f"Attempted to load data builder '{builder_name}'" in str(err):
-                utils.import_builder(builder_dir)
-                data_builder: DataBuilder = get_data_builder(
-                    builder_name, **all_builder_kwargs
-                )
-            else:
-                raise err
-
-            # TODO: ship this off
-            data_builder.execute_tasks()
-
-            # TODO: cleanup
-            del data_builder
-=======
     for builder_name, builder_cfg in all_builder_cfgs:
 
         # TODO: data
@@ -177,7 +112,7 @@
         sdg_logger.debug("Builder config for %s: %s", builder_name, builder_cfg)
 
         all_builder_kwargs = {
-            "config": builder_cfg,
+            CONFIG_KEY: builder_cfg,
             "task_kwargs": [
                 {
                     # get task card
@@ -221,5 +156,4 @@
         # cleanup ray
         ray.shutdown()
 
-        gc.collect()
->>>>>>> c9c85384
+        gc.collect()