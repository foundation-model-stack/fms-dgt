--- conflicted
+++ resolved
@@ -42,15 +42,8 @@
         self,
         name: str = None,
         type: str = None,
-<<<<<<< HEAD
-        arg_fields: Optional[List[str]] = None,
-        kwarg_fields: Optional[List[str]] = None,
-        result_field: Optional[str] = None,
-        additional_field: Optional[str] = None,
-=======
         input_map: Optional[Union[List, Dict]] = None,
         output_map: Optional[Union[List, Dict]] = None,
->>>>>>> 72d43cc1
         build_id: Optional[str] = None,
         builder_name: Optional[str] = None,
         datastore: Optional[Dict] = None,
@@ -65,15 +58,8 @@
             block_type (str, optional): The type of the block.
 
         Kwargs:
-<<<<<<< HEAD
-            arg_fields (Optional[List[str]], optional): A list of field names to use as positional arguments.
-            kwarg_fields (Optional[List[str]], optional): A list of field names to use as keyword arguments.
-            result_field (Optional[str], optional): Name of the result field in the input data row that the computation of the block will be written to.
-            additional_field (Optional[str], optional): Name of the additional field in the input data row that additional data of the block can be written to.
-=======
             input_map (Optional[Union[List, Dict]], optional): A mapping of field names from input objects to internal objects.
             output_map (Optional[Union[List, Dict]], optional): A mapping of field names from internal objects to output objects.
->>>>>>> 72d43cc1
             build_id (Optional[str], optional): ID to identify a particular SDG run.
             builder_name (Optional[str], optional): Name of the calling databuilder
             datastore (Optional[Dict]): A dictionary containing the configuration for the datastore.
@@ -82,31 +68,14 @@
         Raises:
             TypeError: If any of the arguments are not of the correct type.
         """
-<<<<<<< HEAD
-        if not isinstance(arg_fields, (list, None.__class__)):
-            raise TypeError("arg_fields must be of type 'list'")
-        if not isinstance(kwarg_fields, (list, None.__class__)):
-            raise TypeError("kwarg_fields must be of type 'list'")
-        if not isinstance(result_field, (str, None.__class__)):
-            raise TypeError("result_field must be of type 'str'")
-        if not isinstance(additional_field, (str, None.__class__)):
-            raise TypeError("additional_field must be of type 'str'")
-=======
         if not isinstance(input_map, (dict, list, None.__class__)):
             raise TypeError("[input_map] must be of type 'dict' or 'list'")
         if not isinstance(output_map, (dict, list, None.__class__)):
             raise TypeError("[output_map] must be of type 'dict' or 'list'")
->>>>>>> 72d43cc1
 
         self._name = name
         self._block_type = type
 
-<<<<<<< HEAD
-        self._arg_fields = arg_fields
-        self._kwarg_fields = kwarg_fields
-        self._result_field = result_field
-        self._additional_field = additional_field
-=======
         # input / output maps
         self._input_map = input_map
         self._output_map = output_map
@@ -122,7 +91,6 @@
                 for f in dataclasses.fields(self.DATA_TYPE)
                 if f.default != dataclasses.MISSING
             ]
->>>>>>> 72d43cc1
 
         # datastore params
         self._datastore = None
@@ -178,29 +146,7 @@
         Returns:
             List[str]: A dictionary or list of fields to extract
         """
-<<<<<<< HEAD
-        return self._result_field
-
-    @property
-    def additional_field(self) -> str:
-        """Returns the name of the additional field that additional data will be written to
-
-        Returns:
-            str: Name of the additional field that additional data will be written to
-        """
-        return self._additional_field
-
-    @property
-    def save_schema(self) -> List[str]:
-        """Returns the schema of the data in the validator
-
-        Returns:
-            List[str]: Fields of the data
-        """
-        return self._save_schema
-=======
         return self._output_map
->>>>>>> 72d43cc1
 
     @property
     def datastore(self) -> BaseDatastore:
@@ -251,37 +197,6 @@
 
         inp_obj = asdict(inp) if is_dataclass(inp) else inp
 
-<<<<<<< HEAD
-    def write_result(
-        self,
-        inp: DATASET_ROW_TYPE,
-        res: Any,
-        result_field: Optional[str] = None,
-        additional: Optional[dict[str, Any]] = None,
-        additional_field: Optional[str] = None,
-    ) -> None:
-        """Writes the result of the data processing step to the input data row.
-
-        Args:
-            inp (DATASET_ROW_TYPE): Input data row
-            res (Any): Result to be written to the input data row
-            result_field (Optional[str], optional): Name of the result field in the input data row.
-            additional (Optional[dict[str, Any]], optional): Additional data that might be returned by a block.
-            additional_field (Optional[str], optional): Name of the additional data field in the input data row.
-        """
-        result_field = result_field or self.result_field
-        additional_field = additional_field or self.additional_field
-
-        if additional is not None and additional_field is not None:
-            if isinstance(inp, (dict, pd.DataFrame, Dataset)):
-                inp[additional_field] = additional
-
-        # ignore if result field is not set
-        if result_field is not None:
-            if isinstance(inp, (dict, pd.DataFrame, Dataset)):
-                inp[result_field] = res
-                return
-=======
         if isinstance(inp_obj, (dict, pd.DataFrame, Dataset)):
 
             # if nothing is provided, assume input matches
@@ -316,7 +231,6 @@
                 )
 
             return self.DATA_TYPE(**mapped_data, SRC_DATA=inp)
->>>>>>> 72d43cc1
 
         raise TypeError(f"Unexpected input type: {type(inp)}")
 
@@ -361,41 +275,7 @@
         else:
             raise TypeError(f"Unexpected input type: {type(inp)}")
 
-<<<<<<< HEAD
-    def get_additional(
-        self,
-        inp: DATASET_ROW_TYPE,
-        additional_field: Optional[str] = None,
-    ) -> Any:
-        """Gets the additional data that has been written onto object in `write_result` method
-
-        Args:
-            inp (DATASET_ROW_TYPE): Input is either a dict, pd.DataFrame, or Dataset
-            additional_field (Optional[str], optional): Field to access additional data from input object.
-
-        Raises:
-            TypeError: Raised if input type is not a dict, pd.DataFrame, or Dataset.
-
-        Returns:
-            Any: Object stored in additional_field of input
-        """
-        additional_field = additional_field or self.additional_field
-
-        if additional_field is None:
-            return None
-
-        if isinstance(inp, (dict, pd.DataFrame, Dataset)):
-            return inp[additional_field]
-
-        raise TypeError(f"Unexpected input type: {type(inp)}")
-
-    def close(self):
-        """Method for safely deallocating all resources used by a block"""
-        for block in self._blocks:
-            block.close()
-=======
         return inp.SRC_DATA
->>>>>>> 72d43cc1
 
     def generate(self, *args, **kwargs) -> DATASET_TYPE:  # for interfacing with IL
         """Method used to have compatibility with IL
