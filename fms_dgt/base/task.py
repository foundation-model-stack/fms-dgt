# Standard
from dataclasses import asdict, dataclass
<<<<<<< HEAD
from typing import Any, Dict, List, Optional, TypeVar, Union
import abc
import dataclasses
=======
from typing import Any, Dict, List, Mapping, Optional, TypeVar, Union
>>>>>>> 54b7e1e6
import os
import random

# Local
from fms_dgt.base.datastore import BaseDatastore, DatastoreDataType
from fms_dgt.base.registry import get_dataloader, get_datastore
from fms_dgt.base.task_card import TaskRunCard
from fms_dgt.constants import TYPE_KEY
from fms_dgt.utils import group_data_by_attribute, init_dataclass_from_dict

DEFAULT_OUTPUT_DIR = "output"
DEFAULT_MACHINE_BATCH_SIZE = 10
DEFAULT_SEED_BATCH_SIZE = 100
DEFAULT_NUM_OUTPUTS = 2

###
# Runner args
###


@dataclass
class TaskRunnerConfig:
    """Configuration for an SDG task runner, i.e., specifies parameters guiding how SDG is run

    Attributes:
        output_dir (Optional[str]): The directory where the generated outputs will be saved.
        save_formatted_output (Optional[bool]): A boolean indicating whether to save outputs that have been reformatted
        restart_generation (Optional[bool]): A boolean indicating whether to restart generation from scratch.
        seed_batch_size (Optional[int]): The batch size used for seed examples.
        machine_batch_size (Optional[int]): The batch size used for machine examples.
        num_outputs_to_generate (Optional[int]): The number of outputs to generate.
    """

    output_dir: Optional[str] = None
    save_formatted_output: Optional[bool] = False
    restart_generation: Optional[bool] = False
    seed_batch_size: Optional[int] = None
    machine_batch_size: Optional[int] = None
    num_outputs_to_generate: Optional[int] = None

    def __post_init__(self):
        if self.output_dir is None:
            self.output_dir = DEFAULT_OUTPUT_DIR
        if self.seed_batch_size is None:
            self.seed_batch_size = DEFAULT_SEED_BATCH_SIZE
        if self.machine_batch_size is None:
            self.machine_batch_size = DEFAULT_MACHINE_BATCH_SIZE
        if self.num_outputs_to_generate is None:
            self.num_outputs_to_generate = DEFAULT_NUM_OUTPUTS


###
# Data class
###


@dataclass
class SdgData:
    """This class is intended to hold the seed / machine generated instruction data"""

    task_name: str

    def to_dict(self) -> Dict:
        """Returns output dictionary representation of dataclass. Designed to be overridden with custom logic.

        Returns:
            Dict: Dictionary representation of dataclass
        """
        return asdict(self)

    @classmethod
    def get_field_names(cls):
        return [field.name for field in dataclasses.fields(cls)]


###
# Main task class
###


class SdgTask:
    """This class is intended to hold general task information"""

    INPUT_DATA_TYPE = SdgData
    OUTPUT_DATA_TYPE = (
        INPUT_DATA_TYPE  # default output data type is the main type of the task
    )

    def __init__(
        self,
        task_name: str,
        task_description: str,
        created_by: str,
        data_builder: str,
        task_card: TaskRunCard,
        runner_config: TaskRunnerConfig,
        instruction_format: Optional[Dict[str, str]] = None,
        datastore: Optional[Dict] = None,
        seed_datastore: Optional[Dict] = None,
        dataloader: Optional[Dict] = None,
        seed_examples: Optional[List[Any]] = None,
        **kwargs: Any,
    ):
        """Initializes task object.

        Args:
            config (Union[Mapping, DataBuilderConfig], optional): Config specifying all databuilder settings.
            task_name (str): The name of the Task object.
            task_description (str): A description of the SDG task is designed to solve.
            created_by (str): The name of the individual / group who created the code assistant.
            data_builder (str): The name of the data builder that should be used to process this task.
            task_card (TaskCard): The task card containing all experiment information.
            runner_config (TaskRunnerConfig): Config specifying the run settings of the task.
            instruction_format (Optional[Dict[str, str]]): A dictionary template that can be used to translate intermediate data objects to instruction-tuning pairs.
            datastore (Optional[Dict]): A dictionary containing the configuration for the datastore.
            seed_datastore (Optional[Dict]): A dictionary containing the configuration for the seed datastore.
            dataloader (Optional[Dict]): A dictionary containing the configuration for the dataloader.
            seed_examples (Optional[List[Any]]): A list of seed examples.

        """
        self._name = task_name
        self._task_description = task_description
        self._created_by = created_by
        self._data_builder = data_builder
        self._instruction_format = instruction_format
        self._datastore = datastore
        self._seed_datastore = seed_datastore
        self._dataloader = dataloader
        self._seed_examples = seed_examples

        self._kwargs = kwargs
        self._runner_config = init_dataclass_from_dict(runner_config, TaskRunnerConfig)

        self._task_card = task_card
        self._store_name = self.task_card.task_name
        self._output_dir = self._runner_config.output_dir
        self._save_formatted_output = self._runner_config.save_formatted_output
        self._restart_generation = self._runner_config.restart_generation
        self._post_proc_id = 0

        self.machine_data = []

        self._seed_batch_size = self._runner_config.seed_batch_size
        self._machine_batch_size = self._runner_config.machine_batch_size
        self._num_outputs_to_generate = self._runner_config.num_outputs_to_generate
        for attr in [
            "seed_batch_size",
            "machine_batch_size",
            "num_outputs_to_generate",
        ]:
            if getattr(self, f"_{attr}") < 0:
                raise ValueError(
                    f"Cannot have negative value of {getattr(self, f'_{attr}')} for {attr} parameter"
                )

        # dataloader params
        self._dataloader_cfg = (
            dataloader if dataloader is not None else {TYPE_KEY: "default"}
        )

        # datastore params
        base_store_cfg = {
            "restart": self._restart_generation,
            "output_dir": self._output_dir,
            "task_card": self.task_card,
        }
        self._datastore_cfg = {
            **base_store_cfg,
            **(datastore if datastore is not None else {TYPE_KEY: "default"}),
        }
        self._seed_datastore_cfg = {
            **base_store_cfg,
            **(seed_datastore if seed_datastore is not None else {TYPE_KEY: "default"}),
        }
        self._task_card_datastore_cfg = {**base_store_cfg, **self._datastore_cfg}

        self._dataloader_state_datastore: BaseDatastore = None
        self._datastore: BaseDatastore = None
        self._final_datastore: BaseDatastore = None

        self._save_task_card()
        self._init_dataloader()
        self._init_datastores()

    @property
    def runner_config(self) -> TaskRunnerConfig:
        """Returns the run config of the task.

        Returns:
            TaskRunnerConfig: Run config for the task
        """
        return self._runner_config

    @property
    def name(self) -> str:
        """Returns name of task.

        Returns:
            str: Name of task
        """
        return self._name

    @property
    def task_description(self) -> str:
        """Returns the task description.

        Returns:
            str: Task description
        """
        return self._task_description

    @property
    def task_card(self) -> TaskRunCard:
        """Returns the task card.

        Returns:
            TaskRunCard: Task card
        """
        return self._task_card

    @property
    def datastore(self) -> BaseDatastore:
        """Returns the datastore of the class.

        Returns:
            BaseDatastore: Datastore
        """
        return self._datastore

    @property
    def post_proc_datastore(self) -> BaseDatastore:
        """Returns the post-processing datastore of the class.

        Returns:
            BaseDatastore: Datastore
        """
        return self._post_proc_datastore

    def _save_task_card(self):
        """Saves experiment card to datastore."""

        exp_ds_kwargs = {
            "store_name": os.path.join(self._store_name, "task_card"),
            "data_type": DatastoreDataType.CARD,
            **self._task_card_datastore_cfg,
        }
        task_card_datastore = get_datastore(
            exp_ds_kwargs.get(TYPE_KEY), **exp_ds_kwargs
        )

        prev_card = None
        if not self._restart_generation:
            prev_task_cards: List[Dict] = [
                card
                for card in task_card_datastore.load_data()
                if card["build_id"] == self.task_card.build_id
            ]
            if prev_task_cards:
                prev_card = TaskRunCard(**prev_task_cards[-1])
                self.task_card.run_id = prev_card.run_id

        assert (
            self.task_card.run_id is not None
        ), "TaskCard.run_id cannot be set to None"

        task_card_datastore.save_data([self.task_card.to_dict()])
        task_card_datastore.close()

    def _init_dataloader(self) -> None:
        """Initialize datastore object for storing all SDG data."""

        # init seed datastore for dataloader
        seed_ds_kwargs = {
            "store_name": os.path.join(self._store_name, "seed_data"),
            "data": self._seed_examples,
            "data_type": DatastoreDataType.SEED,
            **self._seed_datastore_cfg,
            "restart": False,
        }
        seed_datastore = get_datastore(
            self._seed_datastore_cfg.get(TYPE_KEY), **seed_ds_kwargs
        )

        # init dataloader state datastore (should be same as base datastore)
        dls_ds_kwargs = {
            "store_name": os.path.join(self._store_name, "dataloader_state"),
            "data_type": DatastoreDataType.STATE,
            **self._datastore_cfg,
        }
        self._dataloader_state_datastore = get_datastore(
            self._datastore_cfg.get(TYPE_KEY), **dls_ds_kwargs
        )

        self._dataloader_state: Any = None

        # init dataloader itself
        self._dataloader = get_dataloader(
            self._dataloader_cfg.get(TYPE_KEY),
            data=seed_datastore.load_data(),
            **self._dataloader_cfg,
        )

    def _init_datastores(self):

        # init input/output datastore
        io_ds_kwargs = {
            "store_name": os.path.join(self._store_name, "data"),
            "data_type": DatastoreDataType.TASK_DATA,
            **self._datastore_cfg,
        }
        self._datastore = get_datastore(
            self._datastore_cfg.get(TYPE_KEY), **io_ds_kwargs
        )

        # set post-proc datastore
        self._post_proc_datastore = self._datastore

        # init final output datastore (should be same as input/output datastore)
        final_ds_kwargs = {
            "store_name": os.path.join(self._store_name, "final_data"),
            "data_type": DatastoreDataType.FINAL_DATA,
            **self._datastore_cfg,
        }
        self._final_datastore = get_datastore(
            self._datastore_cfg.get(TYPE_KEY), **final_ds_kwargs
        )

<<<<<<< HEAD
    def set_new_postprocess_datastore(self):
=======
    def set_postprocess_datastore(self, datastore: BaseDatastore):
        """Sets default postprocess datastore (which is used to gather data for final_datastore)

        Args:
            datastore (BaseDatastore): Datastore to set
        """
        self._pp_datastore = datastore

    def make_postprocess_datastore(self) -> BaseDatastore:
        """Creates a new postprocessing datastore

        Returns:
            BaseDatastore: Datastore to be used for holding outputs of postprocessing blocks
        """
>>>>>>> 54b7e1e6
        # init post processing datastore
        self._post_proc_id += 1
        pp_ds_kwargs = {
            "store_name": os.path.join(
                self._store_name, f"postproc_data_{self._post_proc_id}"
            ),
            "data_type": DatastoreDataType.POST_PROC_DATA,
            "schema": list(self.OUTPUT_DATA_TYPE.__dataclass_fields__),
            **self._datastore_cfg,
            "restart": True,
        }
        self._post_proc_datastore = get_datastore(
            self._datastore_cfg.get(TYPE_KEY), **pp_ds_kwargs
        )

    def instantiate_input_example(self, **kwargs: Any) -> INPUT_DATA_TYPE:
        """Instantiate an input example for this task. Designed to be overridden with custom initialization.

        Args:
            kwargs (Dict, optional): Kwargs used to instantiate an input example object.

        Returns:
            INPUT_DATA_TYPE: An instance of INPUT_DATA_TYPE.
        """
        return self.INPUT_DATA_TYPE(
            task_name=kwargs.pop("task_name", self.name), **kwargs
        )

    def instantiate_output_example(self, **kwargs: Any) -> OUTPUT_DATA_TYPE:
        """Instantiate an output example for this task. Designed to be overridden with custom initialization.

        Args:
            kwargs (Dict, optional): Kwargs used to instantiate an output example object.

        Returns:
            OUTPUT_DATA_TYPE: An instance of OUTPUT_DATA_TYPE.
        """
        return self.OUTPUT_DATA_TYPE(**kwargs)

    def instantiate_instruction(self, data: OUTPUT_DATA_TYPE) -> Dict:
        """Instantiates an instruction-tuning pair from output data instance.

        Args:
            data (OUTPUT_DATA_TYPE): Data to be converted to instruction-tuning pair.

        Returns:
            Dict: Dictionary representing an instruction-tuning pair.
        """

        assert (
            self._instruction_format is not None
        ), f"'instruction_format' cannot be None in method 'instantiate_instruction'"

        data = data if type(data) == dict else asdict(data)
        output = dict(self._instruction_format)
        for k in output.keys():
            for ds_k, ds_v in data.items():
                inp_key = "{{" + ds_k + "}}"
                if inp_key in output[k]:
                    output[k] = output[k].replace(inp_key, str(ds_v))

        return output

    def get_example(self) -> SdgData:
        """Returns single example from dataloader.

        Returns:
            SdgData: Example to be used for SDG.
        """
        try:
            return self.instantiate_input_example(**next(self._dataloader))
        except StopIteration:
            return None

    def get_batch_examples(self) -> List[SdgData]:
        """Returns batch of examples from dataloader. Mixes examples from seed data and machine-generated data.

        Returns:
            List[SdgData]: List of examples to be used by SDG process.
        """
        outputs = []

        # get outputs from seed data loader sequentially
        for _ in range(self._seed_batch_size):
            example = self.get_example()
            if example is None:
                break
            outputs.append(example)

        # get outputs from machine batch randomly
        m_data = self.machine_data
        if m_data and len(m_data) > self._machine_batch_size:
            m_data = random.sample(m_data, k=self._machine_batch_size)

        outputs.extend(m_data)

        return outputs

    def is_complete(self) -> bool:
        """Indicates whether SDG task has completed.

        Returns:
            bool: Whether task is complete or not.
        """
        return len(self.machine_data) > self._num_outputs_to_generate

    def save_intermediate_data(
        self,
        new_data: Union[SdgData, List[SdgData]],
    ) -> None:
        """Saves intermediate data produced during SDG (useful for checkpointing).

        Args:
            new_data (Union[SdgData, List[SdgData]]): List of SdgData to save.
        """
        if type(new_data) != list:
            new_data: List[SdgData] = [new_data]

        to_save = [d if type(d) == dict else d.to_dict() for d in new_data]
        self._datastore.save_data(to_save)

    def load_intermediate_data(self) -> List[SdgData]:
        """Loads intermediate data produced during SDG (will be used to resume SDG). This function loads the data from _post_proc_datastore, which is either
            the latest datastore defined during post processing or the original input/output datastore.

        Returns:
            List[SdgData]: List of SdgData that has been loaded
        """
        loaded_data = self.post_proc_datastore.load_data()
        if loaded_data:
            self.machine_data = [
                self.instantiate_output_example(**d) for d in loaded_data
            ]

    def save_final_data(self) -> None:
        """Saves final instruction-tuning data that can be used directly for training."""
        if self._save_formatted_output:
            loaded_data = self.post_proc_datastore.load_data() or []
            to_add = [
                self.instantiate_instruction(self.instantiate_output_example(**d))
                for d in loaded_data
            ]
            if to_add:
                self._final_datastore.save_data(to_add)

    def save_dataloader_state(self):
        curr_state = self._dataloader.get_state()
        if self._dataloader_state != curr_state:
            self._dataloader_state = curr_state
            self._dataloader_state_datastore.save_data([{"state": curr_state}])

    def load_dataloader_state(self):
        prev_state = self._dataloader_state_datastore.load_data()
        if prev_state:
            self._dataloader.set_state(prev_state[-1]["state"])
            self._dataloader_state = prev_state

    def finish(self) -> None:
        """Method for wrapping up task execution. Called after `is_complete` signals task has completed"""
        # close datastores, which may involve writing any buffered data
        self._dataloader_state_datastore.close()
        self._datastore.close()

        # save final data
        self.save_final_data()
        self._final_datastore.close()


###
# Transformation task class
###


@dataclass
class TransformTaskRunnerConfig(TaskRunnerConfig):
    def __post_init__(self):
        super().__post_init__()
        if self.seed_batch_size is None:
            self.seed_batch_size = 10
        if self.machine_batch_size is None:
            self.machine_batch_size = 0


class TransformTask(SdgTask):
    """TransformTask is a subclass of SdgTask that has default values that are more conducive to transformation tasks."""

    def __init__(
        self,
        *args,
        runner_config: Union[Mapping, TaskRunnerConfig],
        dataloader: Optional[Dict] = None,
        **kwargs,
    ):
        runner_config = init_dataclass_from_dict(
            runner_config, TransformTaskRunnerConfig
        )
        # adjust dataloader to not loop
        if dataloader is None:
            dataloader = {TYPE_KEY: "default", "loop_over_data": False}

        super().__init__(
            *args,
            runner_config=runner_config,
            dataloader=dataloader,
            **kwargs,
        )


###
# Utilities
###

T = TypeVar("T")


def group_data_by_task(data_list: List[T]) -> List[List[T]]:
    """Utility function that groups input data by task name.

    Args:
        data_list (List[T]): List of SdgData to group into tasks

    Returns:
        List[List[T]]: SdgData that has been grouped into tasks
    """
    return group_data_by_attribute(data_list, "task_name")<|MERGE_RESOLUTION|>--- conflicted
+++ resolved
@@ -1,12 +1,7 @@
 # Standard
 from dataclasses import asdict, dataclass
-<<<<<<< HEAD
-from typing import Any, Dict, List, Optional, TypeVar, Union
-import abc
+from typing import Any, Dict, List, Mapping, Optional, TypeVar, Union
 import dataclasses
-=======
-from typing import Any, Dict, List, Mapping, Optional, TypeVar, Union
->>>>>>> 54b7e1e6
 import os
 import random
 
@@ -334,25 +329,12 @@
             self._datastore_cfg.get(TYPE_KEY), **final_ds_kwargs
         )
 
-<<<<<<< HEAD
     def set_new_postprocess_datastore(self):
-=======
-    def set_postprocess_datastore(self, datastore: BaseDatastore):
         """Sets default postprocess datastore (which is used to gather data for final_datastore)
 
         Args:
             datastore (BaseDatastore): Datastore to set
         """
-        self._pp_datastore = datastore
-
-    def make_postprocess_datastore(self) -> BaseDatastore:
-        """Creates a new postprocessing datastore
-
-        Returns:
-            BaseDatastore: Datastore to be used for holding outputs of postprocessing blocks
-        """
->>>>>>> 54b7e1e6
-        # init post processing datastore
         self._post_proc_id += 1
         pp_ds_kwargs = {
             "store_name": os.path.join(
