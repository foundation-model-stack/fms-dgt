# Standard
from dataclasses import asdict, dataclass
from typing import Any, Dict, List, Optional, TypeVar, Union
import abc
import json
import os

<<<<<<< HEAD
# Third Party
import pandas as pd
=======
# Local
from fms_dgt.base.dataloader import DATALOADER_TYPE_KEY
from fms_dgt.base.registry import get_dataloader
from fms_dgt.dataloaders.default import DefaultDataloader
from fms_dgt.utils import group_data_by_attribute
import fms_dgt.dataloaders
>>>>>>> 4eb97705

# Local
from fms_dgt.utils import group_data_by_attribute


@dataclass
class SdgData(abc.ABC):
    """This class is intended to hold the seed / machine generated instruction data"""

    task_name: str

    def to_output_dict(self):
        return asdict(self)


class SdgTask:
    """This class is intended to hold general task information"""

    INPUT_DATA_TYPE = SdgData
    OUTPUT_DATA_TYPE = (
        INPUT_DATA_TYPE  # default output data type is the main type of the task
    )

    def __init__(
        self,
        name: str,
        task_description: str,
        created_by: str,
        data_builder: str,
<<<<<<< HEAD
        output_dir: Optional[str] = "output",
        output_format: Optional[str] = "parquet",
        seed_data: Optional[List[Any]] = None,
=======
        output_dir: Optional[str] = None,
        dataloader: Optional[Dict] = None,
        dataloader_batch_size: Optional[int] = None,
        seed_examples: Optional[List[Any]] = None,
>>>>>>> 4eb97705
        num_outputs_to_generate: Optional[int] = None,
    ):
        self._name = name
        self._task_description = task_description
        self._created_by = created_by
        self._data_builder = data_builder

        self._num_outputs_to_generate = num_outputs_to_generate
        self.machine_data = []

<<<<<<< HEAD
        self._output_dir = output_dir
        self._output_path = self._get_default_output_path(output_format)
        self._seed_data = seed_data
=======
        self._output_dir = output_dir if output_dir is not None else DEFAULT_OUTPUT_DIR
        self._output_path = self._get_default_output_path()
>>>>>>> 4eb97705

        self._dataloader_batch_size = (
            dataloader_batch_size if dataloader_batch_size is not None else 10000000
        )

        if dataloader is None:
            self._dataloader = DefaultDataloader(data=seed_examples)
        else:
            assert (
                DATALOADER_TYPE_KEY in dataloader
            ), f"Must specify data loader type with '{DATALOADER_TYPE_KEY}' key"
            self._dataloader = get_dataloader(dataloader.pop(DATALOADER_TYPE_KEY))(
                **dataloader
            )

    @property
    def name(self):
        return self._name

    @property
    def task_description(self):
        return self._task_description

    @property
    def data_builder(self):
        return self._data_builder

    @property
    def output_path(self) -> str:
        return self._output_path

    @property
    def num_outputs_to_generate(self):
        return self._num_outputs_to_generate

    def instantiate_input_example(self, **kwargs: Any):
        return self.INPUT_DATA_TYPE(
            task_name=kwargs.pop("task_name", self._name), **kwargs
        )

    def instantiate_output_example(self, **kwargs: Any):
        return self.OUTPUT_DATA_TYPE(**kwargs)

    def get_example(self) -> SdgData:
        try:
            return self.instantiate_input_example(**next(self._dataloader))
        except StopIteration:
            return None

    def get_batch_examples(self) -> List[SdgData]:
        outputs = []
        for _ in range(self._dataloader_batch_size):
            example = self.get_example()
            if example is None:
                return outputs
            outputs.append(example)
        return outputs

    def is_complete(self):
        return len(self.machine_data) > self.num_outputs_to_generate

    def _get_default_output_path(self, output_format: str = None):
        path_components = []
        path_components.append(self._output_dir)
        path_components.append(self._name)
        path_components.append("generated_instructions." + output_format)
        return os.path.join(*path_components)

    def save_data(
        self,
        new_data: Union[SdgData, List[SdgData]],
        output_path: str = None,
    ) -> None:
        if type(new_data) != list:
            new_data = [new_data]

        output_path = self._output_path if output_path is None else output_path
        output_format = os.path.splitext(output_path)[-1]

        if output_format == ".jsonl":
            os.makedirs(os.path.dirname(output_path), exist_ok=True)
            with open(output_path, "a") as f:
                for d in new_data:
                    f.write(json.dumps(d.to_output_dict()) + "\n")
        elif output_format == ".parquet":
            os.makedirs(os.path.dirname(output_path), exist_ok=True)
            pd.DataFrame(new_data).to_parquet(
                output_path, engine="fastparquet", append=os.path.isfile(output_path)
            )
        else:
            raise ValueError(f"Unhandled output format: {output_format}")

    def load_data(self, output_path: str = None) -> List[SdgData]:
        output_path = self._output_path if output_path is None else output_path
        output_format = os.path.splitext(output_path)[-1]
        if output_format == ".jsonl":
            with open(output_path, "r") as f:
                try:
                    machine_data = [
                        self.instantiate_output_example(**json.loads(l.strip()))
                        for l in f.readlines()
                    ]
                except ValueError:
                    machine_data = []
        elif output_format == ".parquet":
            machine_data = [
                self.instantiate_output_example(**r)
                for r in (
                    pd.read_parquet(output_path, engine="fastparquet")
                    .apply(dict, axis=1)
                    .to_list()
                )
            ]
        else:
            raise ValueError(f"Unhandled output format: {output_format}")

        self.machine_data = machine_data

    def clear_data(self, output_path: str = None) -> List[SdgData]:
        output_path = self._output_path if output_path is None else output_path
        if os.path.exists(output_path):
            os.remove(output_path)


T = TypeVar("T")


def group_data_by_task(data_list: List[T]) -> List[List[T]]:
    return group_data_by_attribute(data_list, "task_name")<|MERGE_RESOLUTION|>--- conflicted
+++ resolved
@@ -5,20 +5,17 @@
 import json
 import os
 
-<<<<<<< HEAD
 # Third Party
 import pandas as pd
-=======
+
 # Local
 from fms_dgt.base.dataloader import DATALOADER_TYPE_KEY
 from fms_dgt.base.registry import get_dataloader
 from fms_dgt.dataloaders.default import DefaultDataloader
 from fms_dgt.utils import group_data_by_attribute
 import fms_dgt.dataloaders
->>>>>>> 4eb97705
 
-# Local
-from fms_dgt.utils import group_data_by_attribute
+DEFAULT_OUTPUT_DIR = "output"
 
 
 @dataclass
@@ -45,16 +42,11 @@
         task_description: str,
         created_by: str,
         data_builder: str,
-<<<<<<< HEAD
         output_dir: Optional[str] = "output",
         output_format: Optional[str] = "parquet",
-        seed_data: Optional[List[Any]] = None,
-=======
-        output_dir: Optional[str] = None,
         dataloader: Optional[Dict] = None,
         dataloader_batch_size: Optional[int] = None,
         seed_examples: Optional[List[Any]] = None,
->>>>>>> 4eb97705
         num_outputs_to_generate: Optional[int] = None,
     ):
         self._name = name
@@ -65,14 +57,8 @@
         self._num_outputs_to_generate = num_outputs_to_generate
         self.machine_data = []
 
-<<<<<<< HEAD
         self._output_dir = output_dir
         self._output_path = self._get_default_output_path(output_format)
-        self._seed_data = seed_data
-=======
-        self._output_dir = output_dir if output_dir is not None else DEFAULT_OUTPUT_DIR
-        self._output_path = self._get_default_output_path()
->>>>>>> 4eb97705
 
         self._dataloader_batch_size = (
             dataloader_batch_size if dataloader_batch_size is not None else 10000000
