# Standard
from dataclasses import asdict, dataclass
from typing import Any, Dict, List, Optional, TypeVar, Union
import abc
import json
import os

# Third Party
import pandas as pd

# Local
from fms_dgt.base.dataloader import DATALOADER_TYPE_KEY
from fms_dgt.base.registry import get_dataloader
from fms_dgt.dataloaders.default import DefaultDataloader
from fms_dgt.utils import group_data_by_attribute
import fms_dgt.dataloaders

DEFAULT_OUTPUT_DIR = "output"


@dataclass
class SdgData(abc.ABC):
    """This class is intended to hold the seed / machine generated instruction data"""

    task_name: str

    def to_output_dict(self):
        return asdict(self)


class SdgTask:
    """This class is intended to hold general task information"""

    INPUT_DATA_TYPE = SdgData
    OUTPUT_DATA_TYPE = (
        INPUT_DATA_TYPE  # default output data type is the main type of the task
    )

    def __init__(
        self,
        name: str,
        task_description: str,
        created_by: str,
        data_builder: str,
        output_dir: Optional[str] = "output",
        output_format: Optional[str] = "jsonl",
        dataloader: Optional[Dict] = None,
        dataloader_batch_size: Optional[int] = None,
        seed_examples: Optional[List[Any]] = None,
        num_outputs_to_generate: Optional[int] = None,
    ):
        self._name = name
        self._task_description = task_description
        self._created_by = created_by
        self._data_builder = data_builder

        self._num_outputs_to_generate = num_outputs_to_generate
        self.machine_data = []

<<<<<<< HEAD
        self._output_dir = output_dir
        self._output_path = self._get_default_output_path(output_format)
=======
        self._output_dir = output_dir if output_dir is not None else DEFAULT_OUTPUT_DIR
        self._output_path = self._get_default_output_path()
        self._seed_data = seed_data

        # DMF / Lakehouse support
        self.lh_data_instance = None
        if "lakehouse_namespace" in kwargs and kwargs["lakehouse_namespace"] is not None:
            # lakehouse is enabled
            from fms_dgt import lh_data
            self.lh_data_instance = lh_data.lh_data_instance
            self.file_path = kwargs["file_path"]
            self.builder_cfg = kwargs["builder_cfg"]
            kwargs.pop("lakehouse_namespace", None) #remove the property required by DMF/Lakehouse integration
        kwargs.pop("file_path", None) #remove the property required by DMF/Lakehouse integration
        kwargs.pop("builder_cfg", None) #remove the property required by DMF/Lakehouse integration
        

    def __post_init__(self):
        # we use post_init for cases when examples are instantiated with elements from subclass __init__
        self._seed_data = [self.instantiate_input_example(**s) for s in self._seed_data]        
>>>>>>> 7d40c736

        self._dataloader_batch_size = (
            dataloader_batch_size if dataloader_batch_size is not None else 10000000
        )

        if dataloader is None:
            self._dataloader = DefaultDataloader(data=seed_examples)
        else:
            assert (
                DATALOADER_TYPE_KEY in dataloader
            ), f"Must specify data loader type with '{DATALOADER_TYPE_KEY}' key"
            self._dataloader = get_dataloader(dataloader.pop(DATALOADER_TYPE_KEY))(
                **dataloader
            )

    @property
    def name(self):
        return self._name

    @property
    def task_description(self):
        return self._task_description

    @property
    def data_builder(self):
        return self._data_builder

    @property
    def output_path(self) -> str:
        return self._output_path

    @property
    def num_outputs_to_generate(self):
        return self._num_outputs_to_generate

    def instantiate_input_example(self, **kwargs: Any):
        return self.INPUT_DATA_TYPE(
            task_name=kwargs.pop("task_name", self._name), **kwargs
        )

    def instantiate_output_example(self, **kwargs: Any):
        return self.OUTPUT_DATA_TYPE(**kwargs)

    def get_example(self) -> SdgData:
        try:
            return self.instantiate_input_example(**next(self._dataloader))
        except StopIteration:
            return None

    def get_batch_examples(self) -> List[SdgData]:
        outputs = []
        for _ in range(self._dataloader_batch_size):
            example = self.get_example()
            if example is None:
                return outputs
            outputs.append(example)
        return outputs

    def is_complete(self):
        return len(self.machine_data) > self.num_outputs_to_generate

    def _get_default_output_path(self, output_format: str = None):
        path_components = []
        path_components.append(self._output_dir)
        path_components.append(self._name)
        path_components.append("generated_instructions." + output_format)
        return os.path.join(*path_components)

    def save_data(
        self,
        new_data: Union[SdgData, List[SdgData]],
        output_path: str = None,
    ) -> None:
        if type(new_data) != list:
            new_data = [new_data]

        output_path = self._output_path if output_path is None else output_path
<<<<<<< HEAD
        output_format = os.path.splitext(output_path)[-1]

        if output_format == ".jsonl":
            os.makedirs(os.path.dirname(output_path), exist_ok=True)
            with open(output_path, "a") as f:
                for d in new_data:
                    f.write(json.dumps(d.to_output_dict()) + "\n")
        elif output_format == ".parquet":
            os.makedirs(os.path.dirname(output_path), exist_ok=True)
            pd.DataFrame(new_data).to_parquet(
                output_path, engine="fastparquet", append=os.path.isfile(output_path)
            )
        else:
            raise ValueError(f"Unhandled output format: {output_format}")
=======
        os.makedirs(os.path.dirname(output_path), exist_ok=True)
        with open(output_path, "a") as f:
            for d in new_data:
                f.write(json.dumps(d.to_output_dict()) + "\n")
        
        # Check if lakehouse is enabled
        if self.lh_data_instance is not None:
            self.lh_data_instance.save_task_data(self, new_data)
>>>>>>> 7d40c736

    def load_data(self, output_path: str = None) -> List[SdgData]:
        output_path = self._output_path if output_path is None else output_path
        output_format = os.path.splitext(output_path)[-1]
        if output_format == ".jsonl":
            with open(output_path, "r") as f:
                try:
                    machine_data = [
                        self.instantiate_output_example(**json.loads(l.strip()))
                        for l in f.readlines()
                    ]
                except ValueError:
                    machine_data = []
        elif output_format == ".parquet":
            machine_data = [
                self.instantiate_output_example(**r)
                for r in (
                    pd.read_parquet(output_path, engine="fastparquet")
                    .apply(dict, axis=1)
                    .to_list()
                )
            ]
        else:
            raise ValueError(f"Unhandled output format: {output_format}")

        self.machine_data = machine_data

    def save_task_details_in_lakehouse(self):
        # Check if lakehouse is enabled
        if self.lh_data_instance is not None:
            self.lh_data_instance.save_task_details(self)

    def clear_data(self, output_path: str = None) -> List[SdgData]:
        output_path = self._output_path if output_path is None else output_path
        if os.path.exists(output_path):
            os.remove(output_path)


T = TypeVar("T")


def group_data_by_task(data_list: List[T]) -> List[List[T]]:
    return group_data_by_attribute(data_list, "task_name")<|MERGE_RESOLUTION|>--- conflicted
+++ resolved
@@ -48,6 +48,7 @@
         dataloader_batch_size: Optional[int] = None,
         seed_examples: Optional[List[Any]] = None,
         num_outputs_to_generate: Optional[int] = None,
+        **kwargs: Any,
     ):
         self._name = name
         self._task_description = task_description
@@ -57,14 +58,23 @@
         self._num_outputs_to_generate = num_outputs_to_generate
         self.machine_data = []
 
-<<<<<<< HEAD
         self._output_dir = output_dir
         self._output_path = self._get_default_output_path(output_format)
-=======
-        self._output_dir = output_dir if output_dir is not None else DEFAULT_OUTPUT_DIR
-        self._output_path = self._get_default_output_path()
-        self._seed_data = seed_data
-
+
+        self._dataloader_batch_size = (
+            dataloader_batch_size if dataloader_batch_size is not None else 10000000
+        )
+
+        if dataloader is None:
+            self._dataloader = DefaultDataloader(data=seed_examples)
+        else:
+            assert (
+                DATALOADER_TYPE_KEY in dataloader
+            ), f"Must specify data loader type with '{DATALOADER_TYPE_KEY}' key"
+            self._dataloader = get_dataloader(dataloader.pop(DATALOADER_TYPE_KEY))(
+                **dataloader
+            )
+        
         # DMF / Lakehouse support
         self.lh_data_instance = None
         if "lakehouse_namespace" in kwargs and kwargs["lakehouse_namespace"] is not None:
@@ -76,26 +86,6 @@
             kwargs.pop("lakehouse_namespace", None) #remove the property required by DMF/Lakehouse integration
         kwargs.pop("file_path", None) #remove the property required by DMF/Lakehouse integration
         kwargs.pop("builder_cfg", None) #remove the property required by DMF/Lakehouse integration
-        
-
-    def __post_init__(self):
-        # we use post_init for cases when examples are instantiated with elements from subclass __init__
-        self._seed_data = [self.instantiate_input_example(**s) for s in self._seed_data]        
->>>>>>> 7d40c736
-
-        self._dataloader_batch_size = (
-            dataloader_batch_size if dataloader_batch_size is not None else 10000000
-        )
-
-        if dataloader is None:
-            self._dataloader = DefaultDataloader(data=seed_examples)
-        else:
-            assert (
-                DATALOADER_TYPE_KEY in dataloader
-            ), f"Must specify data loader type with '{DATALOADER_TYPE_KEY}' key"
-            self._dataloader = get_dataloader(dataloader.pop(DATALOADER_TYPE_KEY))(
-                **dataloader
-            )
 
     @property
     def name(self):
@@ -159,7 +149,6 @@
             new_data = [new_data]
 
         output_path = self._output_path if output_path is None else output_path
-<<<<<<< HEAD
         output_format = os.path.splitext(output_path)[-1]
 
         if output_format == ".jsonl":
@@ -174,16 +163,10 @@
             )
         else:
             raise ValueError(f"Unhandled output format: {output_format}")
-=======
-        os.makedirs(os.path.dirname(output_path), exist_ok=True)
-        with open(output_path, "a") as f:
-            for d in new_data:
-                f.write(json.dumps(d.to_output_dict()) + "\n")
         
         # Check if lakehouse is enabled
         if self.lh_data_instance is not None:
             self.lh_data_instance.save_task_data(self, new_data)
->>>>>>> 7d40c736
 
     def load_data(self, output_path: str = None) -> List[SdgData]:
         output_path = self._output_path if output_path is None else output_path
