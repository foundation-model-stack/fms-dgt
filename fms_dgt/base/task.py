# Standard
from dataclasses import asdict, dataclass
from typing import Any, Dict, List, Mapping, Optional, TypeVar, Union
import abc
<<<<<<< HEAD
=======
import json
import os
import random

# Third Party
import pandas as pd
>>>>>>> 0321eb71

# Local
from fms_dgt.base.registry import get_dataloader, get_datastore
from fms_dgt.dataloaders.default import DefaultDataloader
from fms_dgt.datastores.default import DefaultDatastore
from fms_dgt.utils import group_data_by_attribute

DEFAULT_OUTPUT_DIR = "output"


NAME_KEY = "name"
TYPE_KEY = "type"


@dataclass
class SdgData(abc.ABC):
    """This class is intended to hold the seed / machine generated instruction data"""

    task_name: str

    def to_output_dict(self):
        return asdict(self)


class SdgTask:
    """This class is intended to hold general task information"""

    INPUT_DATA_TYPE = SdgData
    OUTPUT_DATA_TYPE = (
        INPUT_DATA_TYPE  # default output data type is the main type of the task
    )

    def __init__(
        self,
        name: str,
        task_description: str,
        created_by: str,
        data_builder: str,
        output_dir: Optional[str] = "output",
        output_format: Optional[str] = "jsonl",
        datastore: Optional[Dict] = None,
        restart_generation: Optional[bool] = False,
        builder_cfg: Optional[Mapping] = None,
        file_path: Optional[str] = None,
        dataloader: Optional[Dict] = None,
<<<<<<< HEAD
        task_batch_size: Optional[int] = None,
=======
        seed_batch_size: Optional[int] = None,
        machine_batch_size: Optional[int] = None,
>>>>>>> 0321eb71
        seed_examples: Optional[List[Any]] = None,
        num_outputs_to_generate: Optional[int] = None,
    ):

        self._name = name
        self._task_description = task_description
        self._created_by = created_by
        self._data_builder = data_builder
        self._restart_generation = restart_generation
        self._file_path = file_path
        self._builder_cfg = builder_cfg
        self._seed_examples = seed_examples
        self._num_outputs_to_generate = num_outputs_to_generate
        self._output_format = output_format
        self._output_dir = output_dir

        # dataloader params
        self._task_batch_size = (
            task_batch_size if task_batch_size is not None else 10000000
        )
        self._dataloader_cfg = dataloader

        # datastore params
        self._datastore_cfg = datastore

        self.machine_data = []

<<<<<<< HEAD
        self.init_datastore()
        self.init_dataloader()

    def init_datastore(self):
=======
        self._seed_batch_size = (
            seed_batch_size if seed_batch_size is not None else 10000000
        )
        self._machine_batch_size = (
            machine_batch_size if machine_batch_size is not None else 10000000
        )

>>>>>>> 0321eb71
        ds_kwargs = {
            "task_name": self._name,
            "data_builder": self._data_builder,
            "restart_generation": self._restart_generation,
            "file_path": self._file_path,
            "builder_cfg": self._builder_cfg,
            "seed_examples": self._seed_examples,
            "output_dir": self._output_dir,
            "output_format": self._output_format,
        }
        if self._datastore_cfg is None:
            self._datastore = DefaultDatastore(
                **ds_kwargs,
            )
        else:
            assert (
                TYPE_KEY in self._datastore_cfg
            ), f"Must specify data store type with '{TYPE_KEY}' key"
            self._datastore = get_datastore(self._datastore_cfg.pop(TYPE_KEY))(
                **{**ds_kwargs, **self._datastore_cfg}
            )

<<<<<<< HEAD
    def init_dataloader(self):
        if self._dataloader_cfg is None:
            self._dataloader = DefaultDataloader(datastore=self._datastore)
=======
        dl_kwargs = {"seed_examples": seed_examples}
        if dataloader is None:
            self._dataloader = DefaultDataloader(data=seed_examples)
>>>>>>> 0321eb71
        else:
            assert TYPE_KEY in self._dataloader_cfg, (
                "Must specify dataloader type with %s key",
                TYPE_KEY,
            )
            self._dataloader = get_dataloader(self._dataloader_cfg.pop(TYPE_KEY))(
                datastore=self._datastore, **self._dataloader_cfg
            )

    @property
    def name(self):
        return self._name

    @property
    def task_description(self):
        return self._task_description

    @property
    def data_builder(self):
        return self._data_builder

    @property
    def num_outputs_to_generate(self):
        return self._num_outputs_to_generate

    def instantiate_input_example(self, **kwargs: Any):
        return self.INPUT_DATA_TYPE(
            task_name=kwargs.pop("task_name", self._name), **kwargs
        )

    def instantiate_output_example(self, **kwargs: Any):
        return self.OUTPUT_DATA_TYPE(**kwargs)

    def get_example(self) -> SdgData:
        try:
            return self.instantiate_input_example(**next(self._dataloader))
        except StopIteration:
            return None

    def get_batch_examples(self) -> List[SdgData]:
        outputs = []
<<<<<<< HEAD
        for _ in range(self._task_batch_size):
=======

        # get outputs from seed data loader sequentially
        for _ in range(self._seed_batch_size):
>>>>>>> 0321eb71
            example = self.get_example()
            if example is None:
                break
            outputs.append(example)

        # get outputs from machine batch randomly
        m_data = self.machine_data
        if len(m_data) > self._machine_batch_size:
            m_data = random.sample(m_data, k=self._machine_batch_size)

        outputs.extend(m_data)

        return outputs

    def is_complete(self):
        return len(self.machine_data) > self.num_outputs_to_generate

    def save_data(
        self,
        new_data: Union[SdgData, List[SdgData]],
    ) -> None:
        if type(new_data) != list:
            new_data = [new_data]

        to_save = [d if type(d) == dict else d.to_output_dict() for d in new_data]
        self._datastore.save_data(to_save)

    def load_data(self) -> List[SdgData]:
        loaded_data = self._datastore.load_data()
        if loaded_data:
            self.machine_data = [
                self.instantiate_output_example(**d) for d in loaded_data
            ]

    def save_task(self):
        self._datastore.save_task()


T = TypeVar("T")


def group_data_by_task(data_list: List[T]) -> List[List[T]]:
    return group_data_by_attribute(data_list, "task_name")<|MERGE_RESOLUTION|>--- conflicted
+++ resolved
@@ -2,15 +2,7 @@
 from dataclasses import asdict, dataclass
 from typing import Any, Dict, List, Mapping, Optional, TypeVar, Union
 import abc
-<<<<<<< HEAD
-=======
-import json
-import os
 import random
-
-# Third Party
-import pandas as pd
->>>>>>> 0321eb71
 
 # Local
 from fms_dgt.base.registry import get_dataloader, get_datastore
@@ -56,12 +48,8 @@
         builder_cfg: Optional[Mapping] = None,
         file_path: Optional[str] = None,
         dataloader: Optional[Dict] = None,
-<<<<<<< HEAD
-        task_batch_size: Optional[int] = None,
-=======
         seed_batch_size: Optional[int] = None,
         machine_batch_size: Optional[int] = None,
->>>>>>> 0321eb71
         seed_examples: Optional[List[Any]] = None,
         num_outputs_to_generate: Optional[int] = None,
     ):
@@ -79,30 +67,22 @@
         self._output_dir = output_dir
 
         # dataloader params
-        self._task_batch_size = (
-            task_batch_size if task_batch_size is not None else 10000000
-        )
         self._dataloader_cfg = dataloader
 
         # datastore params
         self._datastore_cfg = datastore
 
         self.machine_data = []
-
-<<<<<<< HEAD
-        self.init_datastore()
-        self.init_dataloader()
-
-    def init_datastore(self):
-=======
         self._seed_batch_size = (
             seed_batch_size if seed_batch_size is not None else 10000000
         )
         self._machine_batch_size = (
             machine_batch_size if machine_batch_size is not None else 10000000
         )
+        self.init_datastore()
+        self.init_dataloader()
 
->>>>>>> 0321eb71
+    def init_datastore(self):
         ds_kwargs = {
             "task_name": self._name,
             "data_builder": self._data_builder,
@@ -125,15 +105,9 @@
                 **{**ds_kwargs, **self._datastore_cfg}
             )
 
-<<<<<<< HEAD
     def init_dataloader(self):
         if self._dataloader_cfg is None:
             self._dataloader = DefaultDataloader(datastore=self._datastore)
-=======
-        dl_kwargs = {"seed_examples": seed_examples}
-        if dataloader is None:
-            self._dataloader = DefaultDataloader(data=seed_examples)
->>>>>>> 0321eb71
         else:
             assert TYPE_KEY in self._dataloader_cfg, (
                 "Must specify dataloader type with %s key",
@@ -175,13 +149,9 @@
 
     def get_batch_examples(self) -> List[SdgData]:
         outputs = []
-<<<<<<< HEAD
-        for _ in range(self._task_batch_size):
-=======
 
         # get outputs from seed data loader sequentially
         for _ in range(self._seed_batch_size):
->>>>>>> 0321eb71
             example = self.get_example()
             if example is None:
                 break
