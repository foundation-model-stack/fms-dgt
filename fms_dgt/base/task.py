--- conflicted
+++ resolved
@@ -9,12 +9,8 @@
 import pandas as pd
 
 # Local
-<<<<<<< HEAD
-from fms_dgt.base.dataloader import DATALOADER_TYPE_KEY, DATA_PATH_KEY
-from fms_dgt.base.registry import get_dataloader
-=======
+from fms_dgt.base.dataloader import DATA_PATH_KEY
 from fms_dgt.base.registry import get_dataloader, get_datastore
->>>>>>> af43d371
 from fms_dgt.dataloaders.default import DefaultDataloader
 from fms_dgt.datastores.default import DefaultDatastore
 from fms_dgt.utils import group_data_by_attribute
@@ -98,10 +94,9 @@
         if dataloader is None:
             self._dataloader = DefaultDataloader(data=seed_examples)
         else:
-<<<<<<< HEAD
-            assert DATALOADER_TYPE_KEY in dataloader, (
+            assert TYPE_KEY in dataloader, (
                 "Must specify dataloader type with %s key",
-                DATALOADER_TYPE_KEY,
+                TYPE_KEY,
             )
             assert DATA_PATH_KEY in dataloader, (
                 "Must specify dataloader data path with %s key",
@@ -114,15 +109,7 @@
             dataloader[DATA_PATH_KEY] = os.path.join(
                 dir_name, dataloader[DATA_PATH_KEY]
             )
-            self._dataloader = get_dataloader(dataloader.pop(DATALOADER_TYPE_KEY))(
-                **dataloader
-            )
-=======
-            assert (
-                TYPE_KEY in dataloader
-            ), f"Must specify data loader type with '{TYPE_KEY}' key"
             self._dataloader = get_dataloader(dataloader.pop(TYPE_KEY))(**dataloader)
->>>>>>> af43d371
 
     @property
     def name(self):
